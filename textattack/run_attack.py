'''
A command line parser to run an attack

'''

import argparse
import time
import os

import textattack.attacks as attacks
import textattack.datasets as datasets
import textattack.models as models
import textattack.constraints as constraints
import textattack.transformations as transformations

from textattack.tokenized_text import TokenizedText

DATASET_CLASS_NAMES = {
    'agnews':           datasets.classification.AGNews,
    'imdb':             datasets.classification.IMDBSentiment,
    'kaggle-fake-news': datasets.classification.KaggleFakeNews,
    'mr':               datasets.classification.MovieReviewSentiment,
    'yelp-sentiment':   datasets.classification.YelpSentiment
}

MODEL_CLASS_NAMES = {
    #
    # BERT models
    #
    'bert-imdb':              models.classification.bert.BERTForIMDBSentimentClassification,
    'bert-mr':              models.classification.bert.BERTForMRSentimentClassification,
    'bert-yelp-sentiment':  models.classification.bert.BERTForYelpSentimentClassification,
    #
    # CNN models
    #
    'cnn-imdb':             models.classification.cnn.WordCNNForIMDBSentimentClassification,
    'cnn-mr':               models.classification.cnn.WordCNNForMRSentimentClassification,
    'cnn-yelp-sentiment':   models.classification.cnn.WordCNNForYelpSentimentClassification,
    #
    # LSTM models
    #
    'lstm-imdb':            models.classification.lstm.LSTMForIMDBSentimentClassification,
    'lstm-mr':              models.classification.lstm.LSTMForMRSentimentClassification,
    'lstm-yelp-sentiment':  models.classification.lstm.LSTMForYelpSentimentClassification,
}

MODELS_BY_DATASET = {
    'imdb': ['bert-imdb', 'cnn-imdb', 'lstm-imdb'],
    'mr': ['bert-mr', 'cnn-mr', 'lstm-mr'],
    'yelp-sentiment': ['bert-yelp-sentiment', 'cnn-yelp-sentiment', 'lstm-yelp-sentiment']
}

def get_args():
    parser = argparse.ArgumentParser(description='A commandline parser for TextAttack', 
        formatter_class=argparse.ArgumentDefaultsHelpFormatter)
    
    data_group = parser.add_mutually_exclusive_group(required=True)
    
    parser.add_argument('--attack', type=str, required=False, default='greedy-wir-counterfit',
        choices=['greedy-counterfit', 'ga-counterfit', 'greedy-wir-counterfit'], 
        help='The type of attack to run.')

    parser.add_argument('--transformation', type=str, required=False, default='word-swap-embedding',
        choices=['word-swap-embedding', 'word-swap-homoglyph'],
        help='The type of transformation to apply')
        
    parser.add_argument('--model', type=str, required=False, default='bert-yelp-sentiment',
        choices=MODEL_CLASS_NAMES.keys(), help='The classification model to attack.')
    
    parser.add_argument('--constraints', type=str, required=False, nargs='*',
        default=['use', 'lang-tool'], 
        help=('Constraints to add to the attack. Usage: "--constraints use lang-tool:{threshold} ' 
        'goog-lm" to use the default use similarity of .9 and to choose the threshold'))
    
    parser.add_argument('--out_file', type=str, required=False,
        help='The file to output the results to.')
    
    parser.add_argument('--num_examples', type=int, required=False, 
        default='5', help='The number of examples to attack.')
    
    data_group.add_argument('--interactive', action='store_true', 
        help='Whether to run attacks interactively.')
    
    data_group.add_argument('--data', type=str, default='yelp-sentiment',
        choices=DATASET_CLASS_NAMES.keys(), help='The dataset to use.')
    
    args = parser.parse_args()
    
    return args

def check_model_and_data_compatibility(data_name, model_name):
    """
        Prints a warning message if the user attacks a model using data different
        than what it was trained on.
    """
    if not model_name or not data_name:
        return
    elif data_name not in MODELS_BY_DATASET:
        print('Warning: No known models for this dataset.')
    elif model_name not in MODELS_BY_DATASET[data_name]:
        print(f'Warning: model {model_name} incompatible with dataset {data_name}.')

if __name__ == '__main__':
    args = get_args()
    
    # Only use one GPU, if we have one.
    if 'CUDA_VISIBLE_DEVICES' not in os.environ:
        os.environ['CUDA_VISIBLE_DEVICES'] = '0'
    # Disable tensorflow logs, except in the case of an error.
    if 'TF_CPP_MIN_LOG_LEVEL' not in os.environ:
        os.environ['TF_CPP_MIN_LOG_LEVEL'] = '3'
    
    start_time = time.time()

    # Models
    if args.model not in MODEL_CLASS_NAMES:
        raise ValueError(f'Error: unsupported model {args.model}')
    model = MODEL_CLASS_NAMES[args.model]()
    
    #Transformation
    if args.transformation == 'word-swap-embedding':
        transformation = transformations.WordSwapEmbedding()
    elif args.transformation == 'word-swap-homoglyph':
        transformation = transformations.WordSwapHomoglyph()

    # Attacks
    if args.attack == 'greedy-counterfit':
        attack = attacks.blackbox.GreedyWordSwap(model, transformation)
    elif args.attack == 'ga-counterfit':
        attack = attacks.blackbox.GeneticAlgorithm(model, transformation)
    elif args.attack == 'greedy-wir-counterfit':
        attack = attacks.blackbox.GreedyWordSwapWIR(model, transformation)

    # Constraints
    if args.constraints:

        defined_constraints = []

        for constraint in args.constraints:
            if 'use:' in constraint:
                similarity = constraint.replace('use:', '')
                defined_constraints.append(constraints.semantics.UniversalSentenceEncoder(float(similarity), metric='cosine'))
            elif constraint == 'use':
                # Default similarity to .9 if no similarity is given.
                defined_constraints.append(constraints.semantics.UniversalSentenceEncoder(.90, metric='cosine'))

            elif 'lang-tool:' in constraint:
                threshold = constraint.replace('lang-tool:', '')
                defined_constraints.append(constraints.syntax.LanguageTool(float(threshold)))
            elif constraint == 'lang-tool':
                # Default threshold to 0 if no threshold is given
                defined_constraints.append(constraints.syntax.LanguageTool(0))

            elif constraint == 'goog-lm':
                defined_constraints.append(constraints.semantics.google_language_model.GoogleLanguageModel())

            else:
                raise ValueError((f'{constraint} is not a valid constraint. ' 
                    'Valid options are "use", "lang-tool", or "goog-lm". Use "-h" for help.'))

        attack.add_constraints(defined_constraints)
    
    # Data
    if args.data in DATASET_CLASS_NAMES:
        dataset_class = DATASET_CLASS_NAMES[args.data]
        data = dataset_class(args.num_examples)
    else:
        raise ValueError(f'Unknown dataset {args.data}')

    # Output file
    if args.out_file is not None:
        attack.add_output_file(args.out_file)


    load_time = time.time()

    if args.data is not None and not args.interactive:
        check_model_and_data_compatibility(args.data, args.model)
        
<<<<<<< HEAD
        attack.enable_visdom()
=======
        print(f'Model: {args.model} Dataset: {args.data}')
        
>>>>>>> 07009ce1
        attack.attack(data, shuffle=False)

        finish_time = time.time()

        print(f'Loaded in {load_time - start_time}s')
        print(f'Ran attack in {finish_time - load_time}s')
        print(f'TOTAL TIME: {finish_time - start_time}s')

    
    if args.interactive:
        print('Running in interactive mode')
        print('----------------------------')

        while True:
            print('Enter a sentence to attack or "q" to quit:')
            text = input()

            if text == 'q':
                break
            
            if not text:
                continue

            tokenized_text = TokenizedText(text, model.convert_text_to_ids)

            pred = attack._call_model([tokenized_text])
            label = int(pred.argmax())

            print('Attacking...')

            attack.enable_visdom()
            attack.attack([(label, text)])
<|MERGE_RESOLUTION|>--- conflicted
+++ resolved
@@ -24,29 +24,15 @@
 }
 
 MODEL_CLASS_NAMES = {
-    #
-    # BERT models
-    #
-    'bert-imdb':              models.classification.bert.BERTForIMDBSentimentClassification,
-    'bert-mr':              models.classification.bert.BERTForMRSentimentClassification,
-    'bert-yelp-sentiment':  models.classification.bert.BERTForYelpSentimentClassification,
-    #
-    # CNN models
-    #
+    'bert-yelp-sentiment':  models.classification.bert.BertForYelpSentimentClassification,
+    'cnn-yelp-sentiment':   models.classification.cnn.WordCNNForYelpSentimentClassification,
     'cnn-imdb':             models.classification.cnn.WordCNNForIMDBSentimentClassification,
-    'cnn-mr':               models.classification.cnn.WordCNNForMRSentimentClassification,
-    'cnn-yelp-sentiment':   models.classification.cnn.WordCNNForYelpSentimentClassification,
-    #
-    # LSTM models
-    #
+    'lstm-yelp-sentiment':  models.classification.lstm.LSTMForYelpSentimentClassification,
     'lstm-imdb':            models.classification.lstm.LSTMForIMDBSentimentClassification,
-    'lstm-mr':              models.classification.lstm.LSTMForMRSentimentClassification,
-    'lstm-yelp-sentiment':  models.classification.lstm.LSTMForYelpSentimentClassification,
 }
 
 MODELS_BY_DATASET = {
-    'imdb': ['bert-imdb', 'cnn-imdb', 'lstm-imdb'],
-    'mr': ['bert-mr', 'cnn-mr', 'lstm-mr'],
+    'imdb': ['cnn-imdb', 'lstm-imdb'],
     'yelp-sentiment': ['bert-yelp-sentiment', 'cnn-yelp-sentiment', 'lstm-yelp-sentiment']
 }
 
@@ -125,11 +111,11 @@
 
     # Attacks
     if args.attack == 'greedy-counterfit':
-        attack = attacks.blackbox.GreedyWordSwap(model, transformation)
+        attack = attacks.GreedyWordSwap(model, transformation)
     elif args.attack == 'ga-counterfit':
-        attack = attacks.blackbox.GeneticAlgorithm(model, transformation)
+        attack = attacks.GeneticAlgorithm(model, transformation)
     elif args.attack == 'greedy-wir-counterfit':
-        attack = attacks.blackbox.GreedyWordSwapWIR(model, transformation)
+        attack = attacks.GreedyWordSwapWIR(model, transformation)
 
     # Constraints
     if args.constraints:
@@ -177,12 +163,7 @@
     if args.data is not None and not args.interactive:
         check_model_and_data_compatibility(args.data, args.model)
         
-<<<<<<< HEAD
         attack.enable_visdom()
-=======
-        print(f'Model: {args.model} Dataset: {args.data}')
-        
->>>>>>> 07009ce1
         attack.attack(data, shuffle=False)
 
         finish_time = time.time()
@@ -206,7 +187,7 @@
             if not text:
                 continue
 
-            tokenized_text = TokenizedText(text, model.convert_text_to_ids)
+            tokenized_text = TokenizedText(model, text)
 
             pred = attack._call_model([tokenized_text])
             label = int(pred.argmax())
@@ -214,4 +195,4 @@
             print('Attacking...')
 
             attack.enable_visdom()
-            attack.attack([(label, text)])
+            attack.attack([(label, text)])