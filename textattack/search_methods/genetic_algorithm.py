"""
Reimplementation of search method from Generating Natural Language Adversarial Examples 
by Alzantot et. al
`<arxiv.org/abs/1804.07998>`_
`<github.com/nesl/nlp_adversarial_examples>`_
"""

from copy import deepcopy

import numpy as np
import torch

from textattack.goal_function_results import GoalFunctionResultStatus
from textattack.search_methods import SearchMethod
from textattack.shared.validators import transformation_consists_of_word_swaps


class GeneticAlgorithm(SearchMethod):
    """
    Attacks a model with word substiutitions using a genetic algorithm.

    Args:
        pop_size (int): The population size. Defaults to 20. 
        max_iters (int): The maximum number of iterations to use. Defaults to 50.
        temp (float): Temperature for softmax function used to normalize probability dist when sampling parents.
            Higher temperature increases the sensitivity to lower probability candidates.
        give_up_if_no_improvement (bool): If True, stop the search early if no candidate that improves the score is found.
        post_crossover_check (bool): If True, check if child produced from crossover step passes the constraints.
        max_crossover_retries (int): Maximum number of crossover retries if resulting child fails to pass the constraints.
<<<<<<< HEAD
            Setting it to 0 means we immediately take one of the parents at random as the child.
        improved_genetic_algorithm (bool): If True, we use the improved genetic algorithm.
        max_replace_times_per_index (int):  The maximum times words at the same index can be replaced in improved genetic algorithm.
=======
            Applied only when `post_crossover_check` is set to `True`.
            Setting it to 0 means we immediately take one of the parents at random as the child. 
>>>>>>> ad2dba06
    """

    def __init__(
        self,
        pop_size=20,
        max_iters=50,
        temp=0.3,
        give_up_if_no_improvement=False,
        post_crossover_check=True,
        max_crossover_retries=20,
        improved_genetic_algorithm=False,
        max_replace_times_per_index=5,
    ):
        self.max_iters = max_iters
        self.pop_size = pop_size
        self.temp = temp
        self.give_up_if_no_improvement = give_up_if_no_improvement
        self.post_crossover_check = post_crossover_check
        self.max_crossover_retries = max_crossover_retries
        self.improved_genetic_algorithm = improved_genetic_algorithm
        self.max_replace_times_per_index = max_replace_times_per_index

        # internal flag to indicate if search should end immediately
        self._search_over = False

    def _replace_at_index(self, pop_member, idx, original_result):
        """
        Select the best replacement for word at position (idx) 
        in (pop_member) to maximize score.

        Args:
            pop_member: The population member being perturbed.
            idx: The index at which to replace a word.

        Returns:
            Whether a replacement which increased the score was found.
        """
        transformations = self.get_transformations(
            pop_member.attacked_text,
            original_text=original_result.attacked_text,
            indices_to_modify=[idx],
        )
        if not len(transformations):
            return False
        new_results, self._search_over = self.get_goal_results(transformations)
        if self._search_over:
            return False
        diff_scores = (
            torch.Tensor([r.score for r in new_results]) - pop_member.result.score
        )
        if len(diff_scores) and diff_scores.max() > 0:
            idx_with_max_score = diff_scores.argmax()
            pop_member.attacked_text = transformations[idx_with_max_score]
            # For genetic algorithms, the word has been replaced cannot be modified again.
            # For improved genetic algorithm,
            # it allows to substitute words at the same index multiple times but not more than `max_replace_times_per_index`.
            if not self.improved_genetic_algorithm:
                pop_member.num_candidates_per_word[idx] = 0
            else:
                pop_member.num_candidates_per_word[idx] -= 1
            pop_member.results = new_results[idx_with_max_score]
            return True
        return False

    def _perturb(self, pop_member, original_result):
        """
        Replaces the word at a random index in pop_member that has not been modified more than the allowed maximum replacement times.
        Args:
            pop_member (PopulationMember): The population member being perturbed.
            original_result (GoalFunctionResult): Result of original sample being attacked      
        Returns: None
        """
        num_words = pop_member.num_candidates_per_word.shape[0]
        num_candidates_per_word = np.copy(pop_member.num_candidates_per_word)
        non_zero_indices = np.count_nonzero(num_candidates_per_word)
        if non_zero_indices == 0:
            return
        iterations = 0
        while iterations < non_zero_indices:
            w_select_probs = num_candidates_per_word / np.sum(num_candidates_per_word)
            rand_idx = np.random.choice(num_words, 1, p=w_select_probs)[0]

            if self._replace_at_index(pop_member, rand_idx, original_result):
                break
            else:
                num_candidates_per_word[rand_idx] = 0
                iterations += 1

    def _crossover(self, pop_member1, pop_member2, original_result):
        """
        Generates a crossover between pop_member1 and pop_member2.
        If the child fails to satisfy the constraits, we re-try crossover for a fix number of times,
        before taking one of the parents at random as the resulting child.
        Args:
            pop_member1 (PopulationMember): The first population member.
            pop_member2 (PopulationMember): The second population member.
        Returns:
            A population member containing the crossover.
        """
        x1_text = pop_member1.attacked_text
        x2_text = pop_member2.attacked_text
        x2_words = x2_text.words

        num_tries = 0
        passed_constraints = False
        while num_tries < self.max_crossover_retries + 1:
            indices_to_replace = []
            words_to_replace = []
            num_candidates_per_word = np.copy(pop_member1.num_candidates_per_word)

            if not self.improved_genetic_algorithm:
                for i in range(len(x1_text.words)):
                    if np.random.uniform() < 0.5:
                        indices_to_replace.append(i)
                        words_to_replace.append(x2_words[i])
                        num_candidates_per_word[
                            i
                        ] = pop_member2.num_candidates_per_word[i]
            else:
                # To better simulate the reproduction and biological crossover,
                # IGA randomly cut the text from two parents and concat two fragments into a new text
                # rather than randomly choose a word of each position from the two parents.
                crossover_point = np.random.randint(0, len(x1_text.words))
                for i in range(crossover_point, len(x1_text.words)):
                    indices_to_replace.append(i)
                    words_to_replace.append(x2_words[i])
                    num_candidates_per_word[i] = pop_member2.num_candidates_per_word[i]
            new_text = x1_text.replace_words_at_indices(
                indices_to_replace, words_to_replace
            )

            if not self.post_crossover_check or (
                new_text.text == x1_text.text or new_text.text == x2_text.text
            ):
                break

            if "last_transformation" in x1_text.attack_attrs:
                new_text.attack_attrs["last_transformation"] = x1_text.attack_attrs[
                    "last_transformation"
                ]
                filtered = self.filter_transformations(
                    [new_text], x1_text, original_text=original_result.attacked_text
                )
            elif "last_transformation" in x2_text.attack_attrs:
                new_text.attack_attrs["last_transformation"] = x2_text.attack_attrs[
                    "last_transformation"
                ]
                filtered = self.filter_transformations(
                    [new_text], x2_text, original_text=original_result.attacked_text
                )
            else:
                # In this case, neither x_1 nor x_2 has been transformed,
                # meaning that new_text == original_text
                filtered = [new_text]

            if filtered:
                new_text = filtered[0]
                passed_constraints = True
                break

            num_tries += 1

        if self.post_crossover_check and not passed_constraints:
            # If we cannot find a child that passes the constraints,
            # we just randomly pick one of the parents to be the child for the next iteration.
            new_text = (
                pop_member1.attacked_text
                if np.random.uniform() < 0.5
                else pop_member2.attacked_text
            )

        new_results, self._search_over = self.get_goal_results([new_text])

        return PopulationMember(new_text, num_candidates_per_word, new_results[0])

    def _initialize_population(self, initial_result):
        """
        Initialize a population of texts each with one word replaced
        Args:
            initial_result (GoalFunctionResult): The result to instantiate the population with
        Returns:
            The population.
        """
        words = initial_result.attacked_text.words
        if not self.improved_genetic_algorithm:
            num_candidates_per_word = np.zeros(len(words))
            transformations = self.get_transformations(
                initial_result.attacked_text, original_text=initial_result.attacked_text
            )
            for transformed_text in transformations:
                diff_idx = initial_result.attacked_text.first_word_diff_index(
                    transformed_text
                )
                num_candidates_per_word[diff_idx] += 1

            # Just b/c there are no candidates now doesn't mean we never want to select the word for perturbation
            # Therefore, we give small non-zero probability for words with no candidates
            # Epsilon is some small number to approximately assign 1% probability
            num_total_candidates = np.sum(num_candidates_per_word)
            epsilon = max(1, int(num_total_candidates * 0.01))
            for i in range(len(num_candidates_per_word)):
                if num_candidates_per_word[i] == 0:
                    num_candidates_per_word[i] = epsilon
        else:
            # For IGA, `num_candidates_per_word` represents the number of times the word at each index can be modified
            num_candidates_per_word = np.array(
                [self.max_replace_times_per_index for _ in range(len(words))]
            )

        population = []
        if not self.improved_genetic_algorithm:
            for _ in range(self.pop_size):
                pop_member = PopulationMember(
                    initial_result.attacked_text,
                    np.copy(num_candidates_per_word),
                    initial_result,
                )
                # Perturb `pop_member` in-place
                self._perturb(pop_member, initial_result)
                population.append(pop_member)
        else:
            # IGA initializes the first population by replacing each word by its optimal synonym
            for idx in range(len(words)):
                pop_member = PopulationMember(
                    initial_result.attacked_text,
                    np.copy(num_candidates_per_word),
                    initial_result,
                )
                self._replace_at_index(pop_member, idx, initial_result)
                population.append(pop_member)
        return population

    def _perform_search(self, initial_result):
        self._search_over = False
        population = self._initialize_population(initial_result)
        current_score = initial_result.score
        if not self.improved_genetic_algorithm:
            pop_size = self.pop_size
        else:
            # Due to the distinct initialization,
            # the pop size of IGA is not necessarily equal to the set value,
            # here to ensure that the real pop size does not exceed the set value.
            pop_size = min(len(population), self.pop_size)
        for i in range(self.max_iters):
            population = sorted(population, key=lambda x: x.result.score, reverse=True)
            population = population[:pop_size]
            if (
                self._search_over
                or population[0].result.goal_status
                == GoalFunctionResultStatus.SUCCEEDED
            ):
                break

            if population[0].result.score > current_score:
                current_score = population[0].result.score
            elif self.give_up_if_no_improvement:
                break

            pop_scores = torch.Tensor([pm.result.score for pm in population])
            logits = ((-pop_scores) / self.temp).exp()
            select_probs = (logits / logits.sum()).cpu().numpy()

            parent1_idx = np.random.choice(pop_size, size=pop_size - 1, p=select_probs)
            parent2_idx = np.random.choice(pop_size, size=pop_size - 1, p=select_probs)

            children = []
            for idx in range(pop_size - 1):
                child = self._crossover(
                    population[parent1_idx[idx]],
                    population[parent2_idx[idx]],
                    initial_result,
                )
                if self._search_over:
                    break

                self._perturb(child, initial_result)
                children.append(child)

                # We need two `search_over` checks b/c value might change both in
                # `crossover` method and `perturb` method.
                if self._search_over:
                    break

            population = [population[0]] + children

        return population[0].result

    def check_transformation_compatibility(self, transformation):
        """
        The genetic algorithm is specifically designed for word substitutions.
        """
        return transformation_consists_of_word_swaps(transformation)

    def extra_repr_keys(self):
        return ["pop_size", "max_iters", "temp", "give_up_if_no_improvement"]


class PopulationMember:
    """
    A member of the population during the course of the genetic algorithm.
    
    Args:
        attacked_text: The ``AttackedText`` of the population member.
        num_candidates_per_word (numpy.array): A list of the number of candidate neighbors list for each word.
    """

    def __init__(self, attacked_text, num_candidates_per_word, result):
        self.attacked_text = attacked_text
        self.num_candidates_per_word = num_candidates_per_word
        self.result = result<|MERGE_RESOLUTION|>--- conflicted
+++ resolved
@@ -27,14 +27,10 @@
         give_up_if_no_improvement (bool): If True, stop the search early if no candidate that improves the score is found.
         post_crossover_check (bool): If True, check if child produced from crossover step passes the constraints.
         max_crossover_retries (int): Maximum number of crossover retries if resulting child fails to pass the constraints.
-<<<<<<< HEAD
+            Applied only when `post_crossover_check` is set to `True`.
             Setting it to 0 means we immediately take one of the parents at random as the child.
         improved_genetic_algorithm (bool): If True, we use the improved genetic algorithm.
         max_replace_times_per_index (int):  The maximum times words at the same index can be replaced in improved genetic algorithm.
-=======
-            Applied only when `post_crossover_check` is set to `True`.
-            Setting it to 0 means we immediately take one of the parents at random as the child. 
->>>>>>> ad2dba06
     """
 
     def __init__(
