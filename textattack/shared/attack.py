--- conflicted
+++ resolved
@@ -100,19 +100,17 @@
         )
         self.search_method.filter_transformations = self.filter_transformations
 
-<<<<<<< HEAD
-    def _get_transformations_uncached(self, current_text, original_text=None, **kwargs):
-=======
     def clear_cache(self, recursive=True):
         self.constraints_cache.clear()
+        if self.use_transformation_cache:
+            self.transformation_cache.clear()
         if recursive:
             self.goal_function.clear_cache()
             for constraint in self.constraints:
                 if hasattr(constraint, "clear_cache"):
                     constraint.clear_cache()
 
-    def get_transformations(self, current_text, original_text=None, **kwargs):
->>>>>>> 589113f8
+    def _get_transformations_uncached(self, current_text, original_text=None, **kwargs):
         """Applies ``self.transformation`` to ``text``, then filters the list
         of possible transformations through the applicable constraints.
 
