from collections import OrderedDict
import random

import torch


class Dataset(torch.utils.data.Dataset):
    """Basic class for dataset. It operates as a map-style dataset, fetching
    data via :meth:`__getitem__` and :meth:`__len__` methods.

    .. note::
        This class subclasses :obj:`torch.utils.data.Dataset` and therefore can be treated as a regular PyTorch Dataset.

    Args:
        dataset (:obj:`list[tuple]`):
            A list of :obj:`(input, output)` pairs.
            If :obj:`input` consists of multiple fields (e.g. "premise" and "hypothesis" for SNLI),
            :obj:`input` must be of the form :obj:`(input_1, input_2, ...)` and :obj:`input_columns` parameter must be set.
            :obj:`output` can either be an integer representing labels for classification or a string for seq2seq tasks.
        input_columns (:obj:`list[str]`, `optional`, defaults to :obj:`["text"]`):
            List of column names of inputs in order.
        label_map (:obj:`dict[int, int]`, `optional`, defaults to :obj:`None`):
            Mapping if output labels of the dataset should be re-mapped. Useful if model was trained with a different label arrangement.
            For example, if dataset's arrangement is 0 for `Negative` and 1 for `Positive`, but model's label
            arrangement is 1 for `Negative` and 0 for `Positive`, passing :obj:`{0: 1, 1: 0}` will remap the dataset's label to match with model's arrangements.
            Could also be used to remap literal labels to numerical labels (e.g. :obj:`{"positive": 1, "negative": 0}`).
        label_names (:obj:`list[str]`, `optional`, defaults to :obj:`None`):
            List of label names in corresponding order (e.g. :obj:`["World", "Sports", "Business", "Sci/Tech"]` for AG-News dataset).
            If not set, labels will printed as is (e.g. "0", "1", ...). This should be set to :obj:`None` for non-classification datasets.
        output_scale_factor (:obj:`float`, `optional`, defaults to :obj:`None`):
            Factor to divide ground-truth outputs by. Generally, TextAttack goal functions require model outputs between 0 and 1.
            Some datasets are regression tasks, in which case this is necessary.
        shuffle (:obj:`bool`, `optional`, defaults to :obj:`False`): Whether to shuffle the underlying dataset.

            .. note::
                Generally not recommended to shuffle the underlying dataset. Shuffling can be performed using DataLoader or by shuffling the order of indices we attack.

    Examples::

        >>> import textattack

        >>> # Example of sentiment-classification dataset
        >>> data = [("I enjoyed the movie a lot!", 1), ("Absolutely horrible film.", 0), ("Our family had a fun time!", 1)]
        >>> dataset = textattack.datasets.Dataset(data)
        >>> dataset[1:2]


        >>> # Example for pair of sequence inputs (e.g. SNLI)
        >>> data = [("A man inspects the uniform of a figure in some East Asian country.", "The man is sleeping"), 1)]
        >>> dataset = textattack.datasets.Dataset(data, input_columns=("premise", "hypothesis"))

        >>> # Example for seq2seq
        >>> data = [("J'aime le film.", "I love the movie.")]
        >>> dataset = textattack.datasets.Dataset(data)
    """

    def __init__(
        self,
        dataset,
        input_columns=["text"],
        label_map=None,
        label_names=None,
        output_scale_factor=None,
        shuffle=False,
    ):
        self._dataset = dataset
        self.input_columns = input_columns
        self.label_map = label_map
        self.label_names = label_names
        if label_map:
            # If labels are remapped, the label names have to be remapped as well.
            self.label_names = [
                self.label_names[self.label_map[i]] for i in self.label_map
            ]
        self.shuffled = shuffle
        self.output_scale_factor = output_scale_factor

        if shuffle:
            random.shuffle(self._dataset)

    def _format_as_dict(self, example):
        output = example[1]
        if self.label_map:
            output = self.label_map[output]
        if self.output_scale_factor:
            output = output / self.output_scale_factor

        if isinstance(example[0], str):
            if len(self.input_columns) != 1:
                raise ValueError(
                    "Mismatch between the number of columns in `input_columns` and number of columns of actual input."
                )
            input_dict = OrderedDict([(self.input_columns[0], example[0])])
        else:
            if len(self.input_columns) != len(example[0]):
                raise ValueError(
                    "Mismatch between the number of columns in `input_columns` and number of columns of actual input."
                )
            input_dict = OrderedDict(
                [(c, example[0][i]) for i, c in enumerate(self.input_columns)]
            )
        return input_dict, output

    def shuffle(self):
        random.shuffle(self._dataset)
        self.shuffled = True

    def filter_by_labels_(self, labels_to_keep):
        """Filter items by their labels for classification datasets. Performs
        in-place filtering.

        Args:
            labels_to_keep (:obj:`Union[Set, Tuple, List, Iterable]`):
                Set, tuple, list, or iterable of integers representing labels.
        """
        if not isinstance(labels_to_keep, set):
            labels_to_keep = set(labels_to_keep)
        self._dataset = filter(lambda x: x[1] in labels_to_keep, self._dataset)

    def __getitem__(self, i):
        """Return i-th sample."""
        if isinstance(i, int):
            return self._format_as_dict(self._dataset[i])
        else:
            # `idx` could be a slice or an integer. if it's a slice,
            # return the formatted version of the proper slice of the list
            return [self._format_as_dict(ex) for ex in self._dataset[i]]

    def __len__(self):
<<<<<<< HEAD
        return len(self.examples)

    def _load_pickle_file(self, file_name, offset=0):
        self._i = 0
        file_path = utils.download_from_s3(file_name)
        with open(file_path, "rb") as f:
            self.examples = pickle.load(f)
        self.examples = self.examples[offset:]

    def _load_classification_text_file(self, text_file_name, offset=0, shuffle=False):
        """Loads tuples from lines of a classification text file.

        Format must look like:

            1 this is a great little ...
            0 "i love hot n juicy .  ...
            0 "\""this world needs a ...

        Arguments:
            text_file_name (str): name of the text file to load from.
            offset (int): line to start reading from
            shuffle (bool): If True, randomly shuffle loaded data
        """
        text_file_path = utils.download_from_s3(text_file_name)
        text_file = open(text_file_path, "r")
        raw_lines = text_file.readlines()[offset:]
        raw_lines = [self._clean_example(ex) for ex in raw_lines]
        self.examples = [self._process_example_from_file(ex) for ex in raw_lines]
        self._i = 0
        text_file.close()
        if shuffle:
            random.shuffle(self.examples)

    def _clean_example(self, ex):
        """Optionally pre-processes an input string before some tokenization.

        Only necessary for some datasets.
        """
        return ex
=======
        """Returns the size of dataset."""
        return len(self._dataset)
>>>>>>> 7855b9e4
<|MERGE_RESOLUTION|>--- conflicted
+++ resolved
@@ -127,47 +127,5 @@
             return [self._format_as_dict(ex) for ex in self._dataset[i]]
 
     def __len__(self):
-<<<<<<< HEAD
-        return len(self.examples)
-
-    def _load_pickle_file(self, file_name, offset=0):
-        self._i = 0
-        file_path = utils.download_from_s3(file_name)
-        with open(file_path, "rb") as f:
-            self.examples = pickle.load(f)
-        self.examples = self.examples[offset:]
-
-    def _load_classification_text_file(self, text_file_name, offset=0, shuffle=False):
-        """Loads tuples from lines of a classification text file.
-
-        Format must look like:
-
-            1 this is a great little ...
-            0 "i love hot n juicy .  ...
-            0 "\""this world needs a ...
-
-        Arguments:
-            text_file_name (str): name of the text file to load from.
-            offset (int): line to start reading from
-            shuffle (bool): If True, randomly shuffle loaded data
-        """
-        text_file_path = utils.download_from_s3(text_file_name)
-        text_file = open(text_file_path, "r")
-        raw_lines = text_file.readlines()[offset:]
-        raw_lines = [self._clean_example(ex) for ex in raw_lines]
-        self.examples = [self._process_example_from_file(ex) for ex in raw_lines]
-        self._i = 0
-        text_file.close()
-        if shuffle:
-            random.shuffle(self.examples)
-
-    def _clean_example(self, ex):
-        """Optionally pre-processes an input string before some tokenization.
-
-        Only necessary for some datasets.
-        """
-        return ex
-=======
         """Returns the size of dataset."""
-        return len(self._dataset)
->>>>>>> 7855b9e4
+        return len(self._dataset)