--- conflicted
+++ resolved
@@ -120,13 +120,8 @@
         """
         ids = torch.tensor([t.ids for t in tokenized_text_list])
         ids = ids.to(utils.get_device())
-<<<<<<< HEAD
-        return self.model(ids)
-=======
         scores = self.model(ids)
         return scores
-        
->>>>>>> f3b031bd
       
     def attack(self, dataset, shuffle=False):
         """ 
@@ -229,11 +224,10 @@
         print(str(self.original_label), '-->', str(self.perturbed_label))
         print('\n'.join(self.diff_color()))
 
-<<<<<<< HEAD
 class FailedAttackResult(AttackResult):
     def __init__(self, original_text, original_label):
         super().__init__(original_text, None, original_label, None)
-=======
+
 if __name__ == '__main__':
     import time
     import socket
@@ -245,7 +239,6 @@
     from textattack.transformations import WordSwapEmbedding
     
     start_time = time.time()
->>>>>>> f3b031bd
     
     def __data__(self):
         data = (self.original_text, self.original_label)
