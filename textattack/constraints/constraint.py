--- conflicted
+++ resolved
@@ -29,11 +29,7 @@
                 else:
                     incompatible_x_advs.append(x_adv)
             except KeyError:
-<<<<<<< HEAD
-                raise KeyError('x_adv must have `last_transformation` attack_attr to apply GoogLM constraint')
-=======
                 raise KeyError('x_adv must have `last_transformation` attack_attr to apply constraint')
->>>>>>> 8c265fe2
         filtered_x_advs = self._check_constraint_many(x, compatible_x_advs, original_text=original_text)
         return list(filtered_x_advs) + incompatible_x_advs
 
@@ -62,13 +58,10 @@
     def check_compatibility(self, transformation):
         """ 
         Checks if this constraint is compatible with the given transformation.
-<<<<<<< HEAD
-=======
         For example, the WordEmbeddingDistance constraint compares the embedding of
         the word inserted with that of the word deleted. Therefore it can only be
         applied in the case of word swaps, and not for transformations which involve
         only one of insertion or deletion.
->>>>>>> 8c265fe2
         Args:
             transformation: The transformation to check compatibility with.
         """
