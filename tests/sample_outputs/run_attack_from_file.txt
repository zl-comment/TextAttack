/.*/Attack(
  (search_method): GreedyWordSwapWIR(
    (wir_method):  unk
  )
  (goal_function):  UntargetedClassification
  (transformation):  WordSwapRandomCharacterSubstitution
  (constraints): None
  (is_black_box):  True
<<<<<<< HEAD
)/.*/
=======
) 
/.*/
>>>>>>> 3b40a3af
--------------------------------------------- Result 1 ---------------------------------------------
[92mPositive (63%)[0m --> [37m[SKIPPED][0m

I was surprised how much I enjoyed this. Sure it is a bit slow moving in parts, but what else would one expect from Rollin? Also there is plenty of nudity, nothing wrong with that, particularly as it includes lots of the gorgeous, Brigitte Lahaie. There are also some spectacularly eroticised female dead, bit more dodgey, perhaps, but most effective. There is also a sci-fi like storyline with a brief explanation at the end, but I wouldn't bother too much with that. No, here we have a most interesting exploration of memory and the effect of memory loss and to just what extent one is still 'alive' without memory. My DVD sleeve mentions David Cronenberg and whilst this is perhaps not quite as good as his best films, there is some similarity here, particularly with the great use of seemingly menacing architecture and the effective and creepy use of inside space. As I have tried to indicate this is by no means a rip roaring thriller, it is a captivating, nightmare like movie that makes the very most of its locations, including a stunning railway setting at the end.


--------------------------------------------- Result 2 ---------------------------------------------
[92mPositive (87%)[0m --> [91mNegative (54%)[0m

I went into "Night of the Hunted" not knowing what to expect at all. I was really impressed.<br /><br />It is essentially a mystery/thriller where this girl who can't remember anything gets 'rescued' by a guy who happens to be driving past. The two become fast friends and lovers and together, they try to figure out what is going on with her. Through some vague flashbacks [92mand[0m [92mgrim[0m memories, they eventually get to [92mthe[0m bottom of it and the ending is pretty cool.<br /><br />I really liked the setting of this one: a desolate, post-modern Paris is the backdrop with lots of gray skies and tall buildings. Very metropolitan. Groovy soundtrack and lots of nudity.<br /><br />Surprising it was made in 1980; seems somewhat ahead of it's time.<br /><br />8 out of 10, kids.

I went into "Night of the Hunted" not knowing what to expect at all. I was really impressed.<br /><br />It is essentially a mystery/thriller where this girl who can't remember anything gets 'rescued' by a guy who happens to be driving past. The two become fast friends and lovers and together, they try to figure out what is going on with her. Through some vague flashbacks [91macd[0m [91mgAim[0m memories, they eventually get to [91mthr[0m bottom of it and the ending is pretty cool.<br /><br />I really liked the setting of this one: a desolate, post-modern Paris is the backdrop with lots of gray skies and tall buildings. Very metropolitan. Groovy soundtrack and lots of nudity.<br /><br />Surprising it was made in 1980; seems somewhat ahead of it's time.<br /><br />8 out of 10, kids.


--------------------------------------------- Result 3 ---------------------------------------------
[92mPositive (83%)[0m --> [37m[SKIPPED][0m

I have certainly not seen all of Jean Rollin's films, but they mostly seem to be bloody vampire naked women fests, which if you like that sort of thing is not bad, but this is a major departure and could almost be Cronenberg minus the bio-mechanical nightmarish stuff. Except it's in French with subtitles of course. A man driving on the road at night comes across a woman that is in her slippers and bathrobe and picks her up, while in the background yet another woman lingers, wearing nothing. As they drive along it's obvious that there is something not right about the woman, in that she forgets things almost as quickly as they happen. Still though, that doesn't prevent the man from having sex with her once they return to Paris & his apartment. The man leaves for work and some strangers show up at his place and take the woman away to this 'tower block', a huge apartment building referred to as the Black Tower, where others of her kind (for whom the 'no memory' things seems to be the least of their problems) are being held for some reason. Time and events march by in the movie, which involve mostly trying to find what's going on and get out of the building for this woman, and she does manage to call Robert, the guy that picked her up in the first place, to come rescue her. The revelation as to what's going on comes in the last few moments of the movie, which has a rather strange yet touching end to it. In avoiding what seemed to be his "typical" formula, Rollin created, in this, what I feel is his most fascinating and disturbing film. I like this one a lot, check it out. 8 out of 10.


--------------------------------------------- Result 4 ---------------------------------------------
[92mPositive (98%)[0m --> [91mNegative (51%)[0m

Since this cartoon was made in the old days, Felix talks using cartoon bubbles and the animation style is very crude when compared to today. However, compared to its contemporaries, it's a pretty [92mgood[0m cartoon and still holds up well. That's because despite its age, the cartoon is very creative and funny.<br /><br />Felix meets a guy whose shoe business is folding because he can't sell any shoes. Well, Felix needs money so he can go to Hollywood, so he tells the guy at the shop he'll get every shoe sold. Felix spreads chewing gum [92mall[0m over town and soon people are stuck and leave their shoes--rushing to buy new ones from the shoe store. In gratitude, the guy gives Felix $500! However, Felix's owner wants to take the money and go alone, so Felix figures out a way to sneak along.<br /><br />Once there, Felix barges into a studio and makes a bit of a nuisance of himself. Along the way, he meets cartoon versions of comics Ben Turpin and Charlie Chaplin. In the end, though, through luck, Felix is discovered and offered a movie contract. Hurray!

Since this cartoon was made in the old days, Felix talks using cartoon bubbles and the animation style is very crude when compared to today. However, compared to its contemporaries, it's a pretty [91mgogd[0m cartoon and still holds up well. That's because despite its age, the cartoon is very creative and funny.<br /><br />Felix meets a guy whose shoe business is folding because he can't sell any shoes. Well, Felix needs money so he can go to Hollywood, so he tells the guy at the shop he'll get every shoe sold. Felix spreads chewing gum [91mlll[0m over town and soon people are stuck and leave their shoes--rushing to buy new ones from the shoe store. In gratitude, the guy gives Felix $500! However, Felix's owner wants to take the money and go alone, so Felix figures out a way to sneak along.<br /><br />Once there, Felix barges into a studio and makes a bit of a nuisance of himself. Along the way, he meets cartoon versions of comics Ben Turpin and Charlie Chaplin. In the end, though, through luck, Felix is discovered and offered a movie contract. Hurray!



+-------------------------------+--------+
| Attack Results                |        |
+-------------------------------+--------+
| Number of successful attacks: | 2      |
| Number of failed attacks:     | 0      |
| Number of skipped attacks:    | 2      |
| Original accuracy:            | 50.0%  |
| Accuracy under attack:        | 0.0%   |
| Attack success rate:          | 100.0% |
| Average perturbed word %:     | 1.59%  |
| Average num. words per input: | 207.5  |
| Avg num queries:              | 172.0  |
+-------------------------------+--------+<|MERGE_RESOLUTION|>--- conflicted
+++ resolved
@@ -6,12 +6,8 @@
   (transformation):  WordSwapRandomCharacterSubstitution
   (constraints): None
   (is_black_box):  True
-<<<<<<< HEAD
-)/.*/
-=======
 ) 
 /.*/
->>>>>>> 3b40a3af
 --------------------------------------------- Result 1 ---------------------------------------------
 [92mPositive (63%)[0m --> [37m[SKIPPED][0m
 
