from .entailment_dataset import EntailmentDataset


class MNLI(EntailmentDataset):
    """
    Loads samples from the MNLI dataset. The *mismatched* examples come from a 
    distribution different from the one seen at training time.
    
    See https://www.nyu.edu/projects/bowman/multinli/paper.pdf for more details.
    
    Labels
        0: Entailment
        1: Neutral
        2: Contradiction

    Args:
        offset (int): line to start reading from
        mismatched (bool): whether to use mismatched dataset. Defaults to false.
    """
<<<<<<< HEAD
    MATCHED_DATA_PATH = 'datasets/entailment/mnli_matched'
    MISMATCHED_DATA_PATH = 'datasets/entailment/mnli_mismatched'
    def __init__(self, offset=0, mismatched=False, shuffle=False):
=======

    MATCHED_DATA_PATH = "datasets/entailment/mnli_matched"
    MISMATCHED_DATA_PATH = "datasets/entailment/mnli_mismatched"

    def __init__(self, offset=0, mismatched=False):
>>>>>>> c155c0a3
        """ Loads a full dataset from disk. """
        path = MNLI.MISMATCHED_DATA_PATH if mismatched else MNLI.MATCHED_DATA_PATH
        self._load_classification_text_file(path, offset=offset)
        if shuffle:
            self._shuffle_data()<|MERGE_RESOLUTION|>--- conflicted
+++ resolved
@@ -17,17 +17,10 @@
         offset (int): line to start reading from
         mismatched (bool): whether to use mismatched dataset. Defaults to false.
     """
-<<<<<<< HEAD
     MATCHED_DATA_PATH = 'datasets/entailment/mnli_matched'
     MISMATCHED_DATA_PATH = 'datasets/entailment/mnli_mismatched'
+    
     def __init__(self, offset=0, mismatched=False, shuffle=False):
-=======
-
-    MATCHED_DATA_PATH = "datasets/entailment/mnli_matched"
-    MISMATCHED_DATA_PATH = "datasets/entailment/mnli_mismatched"
-
-    def __init__(self, offset=0, mismatched=False):
->>>>>>> c155c0a3
         """ Loads a full dataset from disk. """
         path = MNLI.MISMATCHED_DATA_PATH if mismatched else MNLI.MATCHED_DATA_PATH
         self._load_classification_text_file(path, offset=offset)
